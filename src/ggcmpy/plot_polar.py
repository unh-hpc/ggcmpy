--- conflicted
+++ resolved
@@ -9,11 +9,7 @@
 import argparse
 import sys
 
-<<<<<<< HEAD
-import matplotlib.pyplot as plt
-=======
 import matplotlib.pyplot as plt  # type: ignore[import-not-found]
->>>>>>> dbe77272
 import numpy as np
 import xarray as xr
 
